import os
import uvicorn
from fastapi import FastAPI, File, UploadFile, HTTPException, Request
from fastapi.responses import FileResponse
from fastapi.staticfiles import StaticFiles
import fitz  # PyMuPDF
import numpy as np
import google.generativeai as genai
from pinecone import Pinecone
import uuid
import time
from pydantic import BaseModel

# --- 1. Configuration and Initialization ---
try:
    GEMINI_API_KEY = os.environ.get("GEMINI_API_KEY")
    PINECONE_API_KEY = os.environ.get("PINECONE_API_KEY")
    PINECONE_HOST = os.environ.get("PINECONE_HOST")

    if not all([GEMINI_API_KEY, PINECONE_API_KEY, PINECONE_HOST]):
        raise ValueError("CRITICAL: Missing one or more required environment variables")

<<<<<<< HEAD
    print("INFO: All environment variables found. Initializing services...")
    
    genai.configure(api_key=GEMINI_API_KEY)
    print("INFO: Gemini configured successfully.")
    
    pc = Pinecone(api_key=PINECONE_API_KEY)
    print("INFO: Pinecone client initialized.")
=======
# app.py (Revert the commenting from Step 1, then add this block)
try:
    print("INFO: Initializing services...")
    genai.configure(api_key=GEMINI_API_KEY)
    print("INFO: Gemini configured.")
    
    pc = Pinecone(api_key=PINECONE_API_KEY)
    print("INFO: Pinecone client initialized. Connecting to index...")
>>>>>>> d10dca09
    
    index = pc.Index(host=PINECONE_HOST)
    print("SUCCESS: Connected to Pinecone index.")

except Exception as e:
<<<<<<< HEAD
    print(f"FATAL: Application failed to start. Error: {e}")
=======
    # This will print the actual connection error to your logs
    print(f"FATAL: Application failed to start during service initialization. Error: {e}")
>>>>>>> d10dca09
    raise

# --- 2. FastAPI App Setup ---
app = FastAPI()

class AskRequest(BaseModel):
    question: str
    session_id: str

# --- 3. Core RAG Functions ---

def get_gemini_embeddings(texts, model="models/text-embedding-004"):
    """Generates embeddings for a list of texts using the Gemini API."""
    try:
        return genai.embed_content(model=model, content=texts)["embedding"]
    except Exception as e:
        print(f"Error embedding content: {e}. Retrying...")
        time.sleep(1)
        return genai.embed_content(model=model, content=texts)["embedding"]

def layout_aware_chunking(pdf_bytes: bytes, min_chunk_chars=250, max_chunk_chars=1000):
    """
    Extracts text from a PDF and groups it into semantically meaningful chunks
    based on layout, aiming for a target size range. This is more efficient
    than creating a vector for every small text block.
    """
    doc = fitz.open(stream=pdf_bytes, filetype="pdf")
    chunks = []
    current_chunk = ""

    for page in doc:
        # Sort blocks by vertical position to maintain reading order
        blocks = sorted(page.get_text("blocks"), key=lambda b: b[1])
        
        for block in blocks:
            block_text = block[4].strip()
            if not block_text:
                continue

            # If the current chunk is reasonably large and we hit a new paragraph,
            # finalize the current chunk.
            if len(current_chunk) > min_chunk_chars and block_text.startswith((" ", "\n")):
                chunks.append(current_chunk)
                current_chunk = ""

            # If adding the new block would make the chunk too large,
            # finalize the current chunk and start a new one.
            if len(current_chunk) + len(block_text) + 1 > max_chunk_chars:
                chunks.append(current_chunk)
                current_chunk = block_text
            else:
                current_chunk += " " + block_text

    # Add the last remaining chunk if it exists
    if current_chunk:
        chunks.append(current_chunk)

    # Filter out any chunks that are still too small
    final_chunks = [chunk for chunk in chunks if len(chunk) > min_chunk_chars]
    
    print(f"Document split into {len(final_chunks)} semantically grouped chunks.")
    return final_chunks


# --- 4. API Endpoints ---

@app.post("/upload-pdf")
async def upload_pdf_endpoint(file: UploadFile = File(...)):
    """
    Handles PDF upload, processing, and embedding.
    Returns a unique session_id for the chat.
    """
    if not file.filename.lower().endswith('.pdf'):
        raise HTTPException(status_code=400, detail="Invalid file type. Please upload a PDF.")

    session_id = str(uuid.uuid4())
    pdf_bytes = await file.read()
    
    try:
        # Use the new, more efficient chunking function
        chunks = layout_aware_chunking(pdf_bytes)
        
        if not chunks:
             raise HTTPException(status_code=400, detail="Could not extract any meaningful content from the PDF.")

        ttl_in_seconds = 3600  # 1 hr
        batch_size = 100

        for i in range(0, len(chunks), batch_size):
            batch_chunks = chunks[i:i + batch_size]
            batch_ids = [f"{session_id}-{i+j}" for j in range(len(batch_chunks))]
            
            embeddings = get_gemini_embeddings(batch_chunks)
            
            vectors_to_upsert = []
            for j, (chunk_text, embedding) in enumerate(zip(batch_chunks, embeddings)):
                vectors_to_upsert.append({
                    "id": batch_ids[j],
                    "values": embedding,
                    "metadata": {"text": chunk_text}
                })
            
            index.upsert(vectors=vectors_to_upsert, ttl=ttl_in_seconds)
            print(f"Upserted batch {i//batch_size + 1} with a 1-hour TTL.")

        return {"status": "success", "message": "PDF processed successfully.", "session_id": session_id}

    except Exception as e:
        print(f"Error during PDF processing: {e}")
        raise HTTPException(status_code=500, detail=str(e))


@app.post("/ask")
async def ask_question_endpoint(request_data: AskRequest):
    """
    Receives a question and session_id, retrieves context, and generates an answer.
    """
    question = request_data.question.strip().lower()
    session_id = request_data.session_id

    if not question or not session_id:
        raise HTTPException(status_code=400, detail="Question and session_id are required.")

    # Conversational Handling
    greetings = ["hello", "hi", "hey", "yo", "greetings"]
    gratitude = ["thanks", "thank you", "thx", "appreciate it", "ok", "sounds good"]

    if question in greetings:
        return {"answer": "Hello! I'm ready to help. What would you like to know about this document?"}
    
    if question in gratitude:
        return {"answer": "You're welcome! Let me know if you have any other questions."}

    try:
        question_embedding = get_gemini_embeddings([question])[0]
        query_results = index.query(vector=question_embedding, top_k=4, include_metadata=True)
        
        context_chunks = [
            match['metadata']['text'] 
            for match in query_results['matches'] 
            if match['id'].startswith(session_id)
        ]
        
        if not context_chunks:
            return {"answer": "I could not find relevant information in the uploaded document for this session."}
            
        context = "\n---\n".join(context_chunks)

        prompt = f"""
        **Your Role and Instructions:**
        You are a helpful AI assistant designed to explain information from medical documents in a simple and clear way. Your tone should always be gentle and reassuring.

        **Core Rules:**
        1.  Base your entire answer ONLY on the information found in the "Context" provided below. Do not add any outside information.
        2.  **No Hallucinations:** If the answer is not in the context, you MUST state: "I could not find information about that in this document."
        3.  **NO DIAGNOSIS OR ADVICE:** You MUST NOT provide any form of diagnosis, medical advice, or treatment suggestions. Your role is to explain the information present, not to interpret it for the user's personal health.

        **Response Formatting Rules:**
        1.  **Simple Language:** When you encounter a medical term, you must explain it in very simple terms, as if you were talking to a 5-year-old.
        2.  **Provide Context:** After explaining a term or result, you must add context by explaining what a "regular condition would be for an average person."
        3.  **Word Count:** Keep the total response length under 100 words.

        ---
        **Context from the Document:**
        {context}
        ---

        **Question:**
        {question}

        **Answer:**
        """

        model = genai.GenerativeModel('gemini-1.5-flash-latest')
        response = model.generate_content(prompt)
        return {"answer": response.text}

    except Exception as e:
        print(f"Error answering question: {e}")
        raise HTTPException(status_code=500, detail=f"An internal error occurred: {str(e)}")


# --- 5. Static Files and Catch-All Route ---
app.mount("/static", StaticFiles(directory="static"), name="static")

@app.get("/{catch_all:path}", response_class=FileResponse)
async def serve_react_app(catch_all: str):
    """
    This catch-all route serves the React app's index.html file for any path
    that is not an API route. This allows React Router to handle the navigation.
    """
    return FileResponse("static/index.html")

# --- 6. Main execution block (for local testing) ---
if __name__ == "__main__":
    uvicorn.run("app:app", host="0.0.0.0", port=8000, reload=True)

<|MERGE_RESOLUTION|>--- conflicted
+++ resolved
@@ -1,248 +1,232 @@
-import os
-import uvicorn
-from fastapi import FastAPI, File, UploadFile, HTTPException, Request
-from fastapi.responses import FileResponse
-from fastapi.staticfiles import StaticFiles
-import fitz  # PyMuPDF
-import numpy as np
-import google.generativeai as genai
-from pinecone import Pinecone
-import uuid
-import time
-from pydantic import BaseModel
-
-# --- 1. Configuration and Initialization ---
-try:
-    GEMINI_API_KEY = os.environ.get("GEMINI_API_KEY")
-    PINECONE_API_KEY = os.environ.get("PINECONE_API_KEY")
-    PINECONE_HOST = os.environ.get("PINECONE_HOST")
-
-    if not all([GEMINI_API_KEY, PINECONE_API_KEY, PINECONE_HOST]):
-        raise ValueError("CRITICAL: Missing one or more required environment variables")
-
-<<<<<<< HEAD
-    print("INFO: All environment variables found. Initializing services...")
-    
-    genai.configure(api_key=GEMINI_API_KEY)
-    print("INFO: Gemini configured successfully.")
-    
-    pc = Pinecone(api_key=PINECONE_API_KEY)
-    print("INFO: Pinecone client initialized.")
-=======
-# app.py (Revert the commenting from Step 1, then add this block)
-try:
-    print("INFO: Initializing services...")
-    genai.configure(api_key=GEMINI_API_KEY)
-    print("INFO: Gemini configured.")
-    
-    pc = Pinecone(api_key=PINECONE_API_KEY)
-    print("INFO: Pinecone client initialized. Connecting to index...")
->>>>>>> d10dca09
-    
-    index = pc.Index(host=PINECONE_HOST)
-    print("SUCCESS: Connected to Pinecone index.")
-
-except Exception as e:
-<<<<<<< HEAD
-    print(f"FATAL: Application failed to start. Error: {e}")
-=======
-    # This will print the actual connection error to your logs
-    print(f"FATAL: Application failed to start during service initialization. Error: {e}")
->>>>>>> d10dca09
-    raise
-
-# --- 2. FastAPI App Setup ---
-app = FastAPI()
-
-class AskRequest(BaseModel):
-    question: str
-    session_id: str
-
-# --- 3. Core RAG Functions ---
-
-def get_gemini_embeddings(texts, model="models/text-embedding-004"):
-    """Generates embeddings for a list of texts using the Gemini API."""
-    try:
-        return genai.embed_content(model=model, content=texts)["embedding"]
-    except Exception as e:
-        print(f"Error embedding content: {e}. Retrying...")
-        time.sleep(1)
-        return genai.embed_content(model=model, content=texts)["embedding"]
-
-def layout_aware_chunking(pdf_bytes: bytes, min_chunk_chars=250, max_chunk_chars=1000):
-    """
-    Extracts text from a PDF and groups it into semantically meaningful chunks
-    based on layout, aiming for a target size range. This is more efficient
-    than creating a vector for every small text block.
-    """
-    doc = fitz.open(stream=pdf_bytes, filetype="pdf")
-    chunks = []
-    current_chunk = ""
-
-    for page in doc:
-        # Sort blocks by vertical position to maintain reading order
-        blocks = sorted(page.get_text("blocks"), key=lambda b: b[1])
-        
-        for block in blocks:
-            block_text = block[4].strip()
-            if not block_text:
-                continue
-
-            # If the current chunk is reasonably large and we hit a new paragraph,
-            # finalize the current chunk.
-            if len(current_chunk) > min_chunk_chars and block_text.startswith((" ", "\n")):
-                chunks.append(current_chunk)
-                current_chunk = ""
-
-            # If adding the new block would make the chunk too large,
-            # finalize the current chunk and start a new one.
-            if len(current_chunk) + len(block_text) + 1 > max_chunk_chars:
-                chunks.append(current_chunk)
-                current_chunk = block_text
-            else:
-                current_chunk += " " + block_text
-
-    # Add the last remaining chunk if it exists
-    if current_chunk:
-        chunks.append(current_chunk)
-
-    # Filter out any chunks that are still too small
-    final_chunks = [chunk for chunk in chunks if len(chunk) > min_chunk_chars]
-    
-    print(f"Document split into {len(final_chunks)} semantically grouped chunks.")
-    return final_chunks
-
-
-# --- 4. API Endpoints ---
-
-@app.post("/upload-pdf")
-async def upload_pdf_endpoint(file: UploadFile = File(...)):
-    """
-    Handles PDF upload, processing, and embedding.
-    Returns a unique session_id for the chat.
-    """
-    if not file.filename.lower().endswith('.pdf'):
-        raise HTTPException(status_code=400, detail="Invalid file type. Please upload a PDF.")
-
-    session_id = str(uuid.uuid4())
-    pdf_bytes = await file.read()
-    
-    try:
-        # Use the new, more efficient chunking function
-        chunks = layout_aware_chunking(pdf_bytes)
-        
-        if not chunks:
-             raise HTTPException(status_code=400, detail="Could not extract any meaningful content from the PDF.")
-
-        ttl_in_seconds = 3600  # 1 hr
-        batch_size = 100
-
-        for i in range(0, len(chunks), batch_size):
-            batch_chunks = chunks[i:i + batch_size]
-            batch_ids = [f"{session_id}-{i+j}" for j in range(len(batch_chunks))]
-            
-            embeddings = get_gemini_embeddings(batch_chunks)
-            
-            vectors_to_upsert = []
-            for j, (chunk_text, embedding) in enumerate(zip(batch_chunks, embeddings)):
-                vectors_to_upsert.append({
-                    "id": batch_ids[j],
-                    "values": embedding,
-                    "metadata": {"text": chunk_text}
-                })
-            
-            index.upsert(vectors=vectors_to_upsert, ttl=ttl_in_seconds)
-            print(f"Upserted batch {i//batch_size + 1} with a 1-hour TTL.")
-
-        return {"status": "success", "message": "PDF processed successfully.", "session_id": session_id}
-
-    except Exception as e:
-        print(f"Error during PDF processing: {e}")
-        raise HTTPException(status_code=500, detail=str(e))
-
-
-@app.post("/ask")
-async def ask_question_endpoint(request_data: AskRequest):
-    """
-    Receives a question and session_id, retrieves context, and generates an answer.
-    """
-    question = request_data.question.strip().lower()
-    session_id = request_data.session_id
-
-    if not question or not session_id:
-        raise HTTPException(status_code=400, detail="Question and session_id are required.")
-
-    # Conversational Handling
-    greetings = ["hello", "hi", "hey", "yo", "greetings"]
-    gratitude = ["thanks", "thank you", "thx", "appreciate it", "ok", "sounds good"]
-
-    if question in greetings:
-        return {"answer": "Hello! I'm ready to help. What would you like to know about this document?"}
-    
-    if question in gratitude:
-        return {"answer": "You're welcome! Let me know if you have any other questions."}
-
-    try:
-        question_embedding = get_gemini_embeddings([question])[0]
-        query_results = index.query(vector=question_embedding, top_k=4, include_metadata=True)
-        
-        context_chunks = [
-            match['metadata']['text'] 
-            for match in query_results['matches'] 
-            if match['id'].startswith(session_id)
-        ]
-        
-        if not context_chunks:
-            return {"answer": "I could not find relevant information in the uploaded document for this session."}
-            
-        context = "\n---\n".join(context_chunks)
-
-        prompt = f"""
-        **Your Role and Instructions:**
-        You are a helpful AI assistant designed to explain information from medical documents in a simple and clear way. Your tone should always be gentle and reassuring.
-
-        **Core Rules:**
-        1.  Base your entire answer ONLY on the information found in the "Context" provided below. Do not add any outside information.
-        2.  **No Hallucinations:** If the answer is not in the context, you MUST state: "I could not find information about that in this document."
-        3.  **NO DIAGNOSIS OR ADVICE:** You MUST NOT provide any form of diagnosis, medical advice, or treatment suggestions. Your role is to explain the information present, not to interpret it for the user's personal health.
-
-        **Response Formatting Rules:**
-        1.  **Simple Language:** When you encounter a medical term, you must explain it in very simple terms, as if you were talking to a 5-year-old.
-        2.  **Provide Context:** After explaining a term or result, you must add context by explaining what a "regular condition would be for an average person."
-        3.  **Word Count:** Keep the total response length under 100 words.
-
-        ---
-        **Context from the Document:**
-        {context}
-        ---
-
-        **Question:**
-        {question}
-
-        **Answer:**
-        """
-
-        model = genai.GenerativeModel('gemini-1.5-flash-latest')
-        response = model.generate_content(prompt)
-        return {"answer": response.text}
-
-    except Exception as e:
-        print(f"Error answering question: {e}")
-        raise HTTPException(status_code=500, detail=f"An internal error occurred: {str(e)}")
-
-
-# --- 5. Static Files and Catch-All Route ---
-app.mount("/static", StaticFiles(directory="static"), name="static")
-
-@app.get("/{catch_all:path}", response_class=FileResponse)
-async def serve_react_app(catch_all: str):
-    """
-    This catch-all route serves the React app's index.html file for any path
-    that is not an API route. This allows React Router to handle the navigation.
-    """
-    return FileResponse("static/index.html")
-
-# --- 6. Main execution block (for local testing) ---
-if __name__ == "__main__":
-    uvicorn.run("app:app", host="0.0.0.0", port=8000, reload=True)
-
+import os
+import uvicorn
+from fastapi import FastAPI, File, UploadFile, HTTPException, Request
+from fastapi.responses import FileResponse
+from fastapi.staticfiles import StaticFiles
+import fitz  # PyMuPDF
+import numpy as np
+import google.generativeai as genai
+from pinecone import Pinecone
+import uuid
+import time
+from pydantic import BaseModel
+
+# --- 1. Configuration and Initialization ---
+try:
+    GEMINI_API_KEY = os.environ.get("GEMINI_API_KEY")
+    PINECONE_API_KEY = os.environ.get("PINECONE_API_KEY")
+    PINECONE_HOST = os.environ.get("PINECONE_HOST")
+
+    if not all([GEMINI_API_KEY, PINECONE_API_KEY, PINECONE_HOST]):
+        raise ValueError("CRITICAL: Missing one or more required environment variables")
+
+    print("INFO: All environment variables found. Initializing services...")
+    
+    genai.configure(api_key=GEMINI_API_KEY)
+    print("INFO: Gemini configured successfully.")
+    
+    pc = Pinecone(api_key=PINECONE_API_KEY)
+    print("INFO: Pinecone client initialized.")
+    
+    index = pc.Index(host=PINECONE_HOST)
+    print("SUCCESS: Connected to Pinecone index.")
+
+except Exception as e:
+    print(f"FATAL: Application failed to start. Error: {e}")
+    raise
+
+# --- 2. FastAPI App Setup ---
+app = FastAPI()
+
+class AskRequest(BaseModel):
+    question: str
+    session_id: str
+
+# --- 3. Core RAG Functions ---
+
+def get_gemini_embeddings(texts, model="models/text-embedding-004"):
+    """Generates embeddings for a list of texts using the Gemini API."""
+    try:
+        return genai.embed_content(model=model, content=texts)["embedding"]
+    except Exception as e:
+        print(f"Error embedding content: {e}. Retrying...")
+        time.sleep(1)
+        return genai.embed_content(model=model, content=texts)["embedding"]
+
+def layout_aware_chunking(pdf_bytes: bytes, min_chunk_chars=250, max_chunk_chars=1000):
+    """
+    Extracts text from a PDF and groups it into semantically meaningful chunks
+    based on layout, aiming for a target size range. This is more efficient
+    than creating a vector for every small text block.
+    """
+    doc = fitz.open(stream=pdf_bytes, filetype="pdf")
+    chunks = []
+    current_chunk = ""
+
+    for page in doc:
+        # Sort blocks by vertical position to maintain reading order
+        blocks = sorted(page.get_text("blocks"), key=lambda b: b[1])
+        
+        for block in blocks:
+            block_text = block[4].strip()
+            if not block_text:
+                continue
+
+            # If the current chunk is reasonably large and we hit a new paragraph,
+            # finalize the current chunk.
+            if len(current_chunk) > min_chunk_chars and block_text.startswith((" ", "\n")):
+                chunks.append(current_chunk)
+                current_chunk = ""
+
+            # If adding the new block would make the chunk too large,
+            # finalize the current chunk and start a new one.
+            if len(current_chunk) + len(block_text) + 1 > max_chunk_chars:
+                chunks.append(current_chunk)
+                current_chunk = block_text
+            else:
+                current_chunk += " " + block_text
+
+    # Add the last remaining chunk if it exists
+    if current_chunk:
+        chunks.append(current_chunk)
+
+    # Filter out any chunks that are still too small
+    final_chunks = [chunk for chunk in chunks if len(chunk) > min_chunk_chars]
+    
+    print(f"Document split into {len(final_chunks)} semantically grouped chunks.")
+    return final_chunks
+
+
+# --- 4. API Endpoints ---
+
+@app.post("/upload-pdf")
+async def upload_pdf_endpoint(file: UploadFile = File(...)):
+    """
+    Handles PDF upload, processing, and embedding.
+    Returns a unique session_id for the chat.
+    """
+    if not file.filename.lower().endswith('.pdf'):
+        raise HTTPException(status_code=400, detail="Invalid file type. Please upload a PDF.")
+
+    session_id = str(uuid.uuid4())
+    pdf_bytes = await file.read()
+    
+    try:
+        # Use the new, more efficient chunking function
+        chunks = layout_aware_chunking(pdf_bytes)
+        
+        if not chunks:
+             raise HTTPException(status_code=400, detail="Could not extract any meaningful content from the PDF.")
+
+        ttl_in_seconds = 3600  # 1 hr
+        batch_size = 100
+
+        for i in range(0, len(chunks), batch_size):
+            batch_chunks = chunks[i:i + batch_size]
+            batch_ids = [f"{session_id}-{i+j}" for j in range(len(batch_chunks))]
+            
+            embeddings = get_gemini_embeddings(batch_chunks)
+            
+            vectors_to_upsert = []
+            for j, (chunk_text, embedding) in enumerate(zip(batch_chunks, embeddings)):
+                vectors_to_upsert.append({
+                    "id": batch_ids[j],
+                    "values": embedding,
+                    "metadata": {"text": chunk_text}
+                })
+            
+            index.upsert(vectors=vectors_to_upsert, ttl=ttl_in_seconds)
+            print(f"Upserted batch {i//batch_size + 1} with a 1-hour TTL.")
+
+        return {"status": "success", "message": "PDF processed successfully.", "session_id": session_id}
+
+    except Exception as e:
+        print(f"Error during PDF processing: {e}")
+        raise HTTPException(status_code=500, detail=str(e))
+
+
+@app.post("/ask")
+async def ask_question_endpoint(request_data: AskRequest):
+    """
+    Receives a question and session_id, retrieves context, and generates an answer.
+    """
+    question = request_data.question.strip().lower()
+    session_id = request_data.session_id
+
+    if not question or not session_id:
+        raise HTTPException(status_code=400, detail="Question and session_id are required.")
+
+    # Conversational Handling
+    greetings = ["hello", "hi", "hey", "yo", "greetings"]
+    gratitude = ["thanks", "thank you", "thx", "appreciate it", "ok", "sounds good"]
+
+    if question in greetings:
+        return {"answer": "Hello! I'm ready to help. What would you like to know about this document?"}
+    
+    if question in gratitude:
+        return {"answer": "You're welcome! Let me know if you have any other questions."}
+
+    try:
+        question_embedding = get_gemini_embeddings([question])[0]
+        query_results = index.query(vector=question_embedding, top_k=4, include_metadata=True)
+        
+        context_chunks = [
+            match['metadata']['text'] 
+            for match in query_results['matches'] 
+            if match['id'].startswith(session_id)
+        ]
+        
+        if not context_chunks:
+            return {"answer": "I could not find relevant information in the uploaded document for this session."}
+            
+        context = "\n---\n".join(context_chunks)
+
+        prompt = f"""
+        **Your Role and Instructions:**
+        You are a helpful AI assistant designed to explain information from medical documents in a simple and clear way. Your tone should always be gentle and reassuring.
+
+        **Core Rules:**
+        1.  Base your entire answer ONLY on the information found in the "Context" provided below. Do not add any outside information.
+        2.  **No Hallucinations:** If the answer is not in the context, you MUST state: "I could not find information about that in this document."
+        3.  **NO DIAGNOSIS OR ADVICE:** You MUST NOT provide any form of diagnosis, medical advice, or treatment suggestions. Your role is to explain the information present, not to interpret it for the user's personal health.
+
+        **Response Formatting Rules:**
+        1.  **Simple Language:** When you encounter a medical term, you must explain it in very simple terms, as if you were talking to a 5-year-old.
+        2.  **Provide Context:** After explaining a term or result, you must add context by explaining what a "regular condition would be for an average person."
+        3.  **Word Count:** Keep the total response length under 100 words.
+
+        ---
+        **Context from the Document:**
+        {context}
+        ---
+
+        **Question:**
+        {question}
+
+        **Answer:**
+        """
+
+        model = genai.GenerativeModel('gemini-1.5-flash-latest')
+        response = model.generate_content(prompt)
+        return {"answer": response.text}
+
+    except Exception as e:
+        print(f"Error answering question: {e}")
+        raise HTTPException(status_code=500, detail=f"An internal error occurred: {str(e)}")
+
+
+# --- 5. Static Files and Catch-All Route ---
+app.mount("/static", StaticFiles(directory="static"), name="static")
+
+@app.get("/{catch_all:path}", response_class=FileResponse)
+async def serve_react_app(catch_all: str):
+    """
+    This catch-all route serves the React app's index.html file for any path
+    that is not an API route. This allows React Router to handle the navigation.
+    """
+    return FileResponse("static/index.html")
+
+# --- 6. Main execution block (for local testing) ---
+if __name__ == "__main__":
+    uvicorn.run("app:app", host="0.0.0.0", port=8000, reload=True)
+